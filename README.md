--- conflicted
+++ resolved
@@ -1,20 +1,10 @@
 # xcollection
 
-<<<<<<< HEAD
 | CI          | [![GitHub Workflow Status][github-ci-badge]][github-ci-link] [![GitHub Workflow Status][github-lint-badge]][github-lint-link] [![Code Coverage Status][codecov-badge]][codecov-link] |
 | :---------- | :----------------------------------------------------------------------------------------------------------------------------------------------------------------------------------: |
 | **Docs**    |                                                                    [![Documentation Status][rtd-badge]][rtd-link]                                                                    |
 | **Package** |                                                         [![Conda][conda-badge]][conda-link] [![PyPI][pypi-badge]][pypi-link]                                                         |
 | **License** |                                                                        [![License][license-badge]][repo-link]                                                                        |
-=======
-A high-level mapping of name/key to Xarray.Datasets
-
-| CI          | [![GitHub Workflow Status][github-ci-badge]][github-ci-link] [![Code Coverage Status][codecov-badge]][codecov-link] |
-| :---------- | :-----------------------------------------------------------------------------------------------------------------: |
-| **Docs**    |                                   [![Documentation Status][rtd-badge]][rtd-link]                                    |
-| **Package** |                        [![Conda][conda-badge]][conda-link] [![PyPI][pypi-badge]][pypi-link]                         |
-| **License** |                                       [![License][license-badge]][repo-link]                                        |
->>>>>>> 58de5396
 
 xcollection extends [xarray's data model](https://xarray.pydata.org/en/stable/getting-started-guide/why-xarray.html) to be able to handle a dictionary of xarray Datasets.
 
